# -*- coding: utf-8 -*-
# ==============================================================================
# MIT License
#
# Copyright (c) 2019 Albert Moky
#
# Permission is hereby granted, free of charge, to any person obtaining a copy
# of this software and associated documentation files (the "Software"), to deal
# in the Software without restriction, including without limitation the rights
# to use, copy, modify, merge, publish, distribute, sublicense, and/or sell
# copies of the Software, and to permit persons to whom the Software is
# furnished to do so, subject to the following conditions:
#
# The above copyright notice and this permission notice shall be included in all
# copies or substantial portions of the Software.
#
# THE SOFTWARE IS PROVIDED "AS IS", WITHOUT WARRANTY OF ANY KIND, EXPRESS OR
# IMPLIED, INCLUDING BUT NOT LIMITED TO THE WARRANTIES OF MERCHANTABILITY,
# FITNESS FOR A PARTICULAR PURPOSE AND NONINFRINGEMENT. IN NO EVENT SHALL THE
# AUTHORS OR COPYRIGHT HOLDERS BE LIABLE FOR ANY CLAIM, DAMAGES OR OTHER
# LIABILITY, WHETHER IN AN ACTION OF CONTRACT, TORT OR OTHERWISE, ARISING FROM,
# OUT OF OR IN CONNECTION WITH THE SOFTWARE OR THE USE OR OTHER DEALINGS IN THE
# SOFTWARE.
# ==============================================================================

"""
    Request Handler
    ~~~~~~~~~~~~~~~

    Handler for each connection
"""

import json
import os
from socketserver import StreamRequestHandler
from typing import Optional

from etc.cfg_db import base_dir

import threading
from dimp import User, NetworkID
from dimp import InstantMessage, ReliableMessage
from dimsdk import CompletionHandler
from dimsdk import MessengerDelegate

from libs.common import Log
from libs.common import NetMsgHead, NetMsg
from libs.common import WebSocket
from libs.server import Session
from libs.server import ServerMessenger
from libs.server import HandshakeDelegate

from libs.mtp.utils import Utils as MTPUtils

from .config import g_database, g_facebook, g_keystore, g_session_server
from .config import g_dispatcher, g_receptionist, g_monitor
from .config import current_station, station_name, chat_bot


class RequestHandler(StreamRequestHandler, MessengerDelegate, HandshakeDelegate):

    def __init__(self, request, client_address, server):
        # messenger
        self.__messenger: ServerMessenger = None
        # handlers with Protocol
        self.__process_package = None
        self.__push_data = None
        # init
        super().__init__(request=request, client_address=client_address, server=server)

    def __del__(self):
<<<<<<< HEAD
        self.info('request handler deleted: %s' % str(self.client_address))
=======
        Log.info('request handler deleted: %s' % str(self.client_address))
>>>>>>> 832d7fc4

    def info(self, msg: str):
        current_user_name = "Anonymous"
        current_user = self.remote_user
        if current_user is not None:
            current_user_name = self.remote_user.name

        Log.info('%s >\t%d >\t%s >\t%s >\t%s' % (threading.current_thread().getName(), self.server.fileno(),
                                                 current_user_name, self.__class__.__name__, msg))

    def error(self, msg: str):
        current_user_name = "Anonymous"
        current_user = self.remote_user
        if current_user is not None:
            current_user_name = self.remote_user.name

        Log.error('%s >\t%d >\t%s >\t%s >\t%s' % (threading.current_thread().getName(), self.server.fileno(),
                                                 current_user_name, self.__class__.__name__, msg))

    @property
    def chat_bots(self) -> list:
        bots = []
        # Tuling
        tuling = chat_bot('tuling')
        if tuling is not None:
            bots.append(tuling)
        # XiaoI
        xiaoi = chat_bot('xiaoi')
        if xiaoi is not None:
            bots.append(xiaoi)
        return bots

    @property
    def messenger(self) -> ServerMessenger:
        if self.__messenger is None:
            m = ServerMessenger()
            m.barrack = g_facebook
            m.key_cache = g_keystore
            m.dispatcher = g_dispatcher
            m.delegate = self
            # set context
            m.context['station'] = current_station
            m.context['database'] = g_database
            m.context['session_server'] = g_session_server
            m.context['receptionist'] = g_receptionist
            m.context['bots'] = self.chat_bots
            m.context['remote_address'] = self.client_address
            self.__messenger = m
        return self.__messenger

    @property
    def remote_user(self) -> Optional[User]:
        if self.__messenger is not None:
            return self.__messenger.remote_user

    #
    #
    #
    def setup(self):
        super().setup()
        self.timeout = self.request.gettimeout()
        address = self.client_address
        self.info('set up with %s [%s]' % (address, station_name))
        g_session_server.set_handler(client_address=address, request_handler=self)
        g_monitor.report(message='Client connected %s [%s]' % (address, station_name))

    def finish(self):

        address = self.client_address
        user = self.remote_user
        self.info('Start to finish with %s %s' % (address, user))

        if user is None:
            g_monitor.report(message='Client disconnected %s [%s]' % (address, station_name))
        else:
            if user.identifier.type == NetworkID.Station:
                g_dispatcher.remove_neighbor(station=user)
            nickname = g_facebook.nickname(identifier=user.identifier)
            session = g_session_server.get(identifier=user.identifier, client_address=address)
            if session is None:
                self.error('user %s not login yet %s %s' % (user, address, station_name))
            else:
                g_monitor.report(message='User %s logged out %s [%s]' % (nickname, address, station_name))
                # clear current session
                g_session_server.remove(session=session)
        # remove request handler fro session handler
        g_session_server.clear_handler(client_address=address)
        self.__messenger = None
        super().finish()
        self.info('finish with %s %s' % (address, user))

        # write test file
        path = self.get_temp_file_path(address)
        if os.path.exists(path):
            os.remove(path)

    def get_temp_file_path(self, client_address) -> str:

        filename = "socket/%s.%s" % self.client_address
        path = os.path.join(base_dir, filename)
        return path

    """
        DIM Request Handler
    """

    def handle(self):
        self.info('client connected (%s, %s)' % self.client_address)

        # write test file
        path = self.get_temp_file_path(self.client_address)
        with open(path, 'w') as file:
            file.write("connected")

        data = b''
        while current_station.running:
            # receive all data
            remaining_length = len(data)
            data = self.receive(data)
            if len(data) == remaining_length:
                self.info('no more data, exit %s, remaining=%d' % (self.client_address, remaining_length))
                break

            # check protocol
            while self.__process_package is None:

                # (Protocol A) D-MTP?
                if MTPUtils.parse_head(data=data) is not None:
                    # it seems be a D-MTP package!
                    self.__process_package = self.process_dmtp_package
                    self.__push_data = self.push_dmtp_data
                    self.messenger.mtp_format = self.messenger.MTP_DMTP
                    break

                # (Protocol B) Web socket?
                if WebSocket.is_handshake(stream=data):
                    # it seems be a Web socket package!
                    self.__process_package = self.process_ws_handshake
                    self.__push_data = self.push_ws_data
                    break

                # (Protocol C) Tencent mars?
                if self.parse_mars_head(data=data) is not None:
                    # it seems be a mars package!
                    self.__process_package = self.process_mars_package
                    self.__push_data = self.push_mars_data
                    break

                # (Protocol D) raw data (JSON in line)?
                if data.startswith(b'{"') and data.find(b'\0') < 0:
                    # treat it as raw data in JSON format
                    self.__process_package = self.process_raw_package
                    self.__push_data = self.push_raw_data
                    break

                # unknown protocol
                data = b''
                # raise AssertionError('unknown protocol')
                break
            if self.__process_package is None:
                continue

            # process package(s) one by one
            #    the received data packages maybe sticky
            n_len = len(data)
            o_len = n_len + 1
            while n_len < o_len:
                o_len = n_len
                data = self.__process_package(data)
                n_len = len(data)

    #
    #   Protocol: D-MTP
    #
    def process_dmtp_package(self, data: bytes) -> bytes:
        # 1. check received data
        data_len = len(data)
        head = MTPUtils.parse_head(data=data)
        if head is None:
            # not a D-MTP package?
            if data_len < 20:
                # wait for more data
                return data
            pos = data.find(b'DIM', start=1)
            if pos > 0:
                # found next head(starts with 'DIM'), skip data before it
                return data[pos:]
            else:
                # skip the whole data
                return b''
        # 2. receive data with 'head.length + body.length'
        head_len = head.length
        body_len = head.body_length
        if body_len < 0:
            # should not happen
            body_len = data_len - head_len
        pack_len = head_len + body_len
        if pack_len > data_len:
            # wait for more data
            return data
        # check remaining data
        if pack_len < data_len:
            remaining = data[pack_len:]
            data = data[:pack_len]
        else:
            remaining = b''
        # 3. package body
        body = data[head_len:]
        if body_len == 0:
            res = b'NOOP'
        elif body_len == 4 and body == b'PING':
            res = b'PONG'
        else:
            res = self.received_package(pack=body)
        pack = MTPUtils.create_package(body=res, data_type=head.data_type, sn=head.sn)
        self.send(data=pack.get_bytes())
        return remaining

    def push_dmtp_data(self, body: bytes) -> bool:
        pack = MTPUtils.create_package(body=body)
        return self.send(data=pack.get_bytes())

    #
    #   Protocol: WebSocket
    #
    def process_ws_handshake(self, pack: bytes):
        ws = WebSocket()
        res = ws.handshake(stream=pack)
        # self.info("Process WS Handshake")
        self.send(res)
        self.__process_package = self.process_ws_package
        return b''

    def process_ws_package(self, pack: bytes) -> bytes:
        ws = WebSocket()
        data, remaining = ws.parse(stream=pack)
        if data is not None:
            res = self.received_package(pack=data)
            self.push_ws_data(res)
        return remaining

    def push_ws_data(self, body: bytes) -> bool:
        ws = WebSocket()
        pack = ws.pack(payload=body)
        return self.send(data=pack)

    #
    #   Protocol: Tencent mars
    #
    @staticmethod
    def parse_mars_head(data: bytes) -> Optional[NetMsgHead]:
        try:
            head = NetMsgHead(data)
            if head.version != 200:
                return None
            if head.cmd not in [head.SEND_MSG, head.NOOP]:
                return None
            # OK
            return head
        except ValueError:
            return None

    def process_mars_package(self, pack: bytes) -> bytes:
        # check package head
        if self.parse_mars_head(data=pack) is None:
            if len(pack) < 20:
                return pack
            pos = pack.find(b'\x00\x00\x00\xc8\x00\x00\x00', start=4)
            if pos > 4:
                self.error('sticky mars, cut the head: %s' % (pack[:pos-4]))
                return pack[pos-4:]
            self.error('not a mars pack, drop it: %s' % pack)
            self.send(NetMsg(cmd=6, seq=0))
            return b''
        # try to get complete package
        try:
            mars = NetMsg(pack)
        except ValueError:
            # partially package? keep it for next loop
            return pack
        head = mars.head
        pack_len = head.head_length + head.body_length
        # cut sticky packages
        remaining = pack[pack_len:]
        pack = pack[:pack_len]
        # check cmd
        if head.cmd == head.SEND_MSG:
            # TODO: handle SEND_MSG request
            if head.body_length == 0:
                raise ValueError('mars body not found: %s, remaining: %d' % (pack, len(remaining)))
            body = self.received_package(mars.body)
            res = NetMsg(cmd=head.cmd, seq=head.seq, body=body)
        elif head.cmd == head.NOOP:
            # TODO: handle NOOP request
            self.info('mars NOOP, cmd=%d, seq=%d: %s, remaining: %d' % (head.cmd, head.seq, pack, len(remaining)))
            res = pack
        else:
            # TODO: handle Unknown request
            self.error('mars unknown, cmd=%d, seq=%d: %s, remaining: %d' % (head.cmd, head.seq, pack, len(remaining)))
            res = NetMsg(cmd=6, seq=0)

        # self.info("Process Mars Package")
        self.send(res)
        # return the remaining incomplete package
        return remaining

    def push_mars_data(self, body: bytes) -> bool:
        # kPushMessageCmdId = 10001
        # PUSH_DATA_TASK_ID = 0
        data = NetMsg(cmd=10001, seq=0, body=body)
        # self.info("Push mars data")
        return self.send(data)

    #
    #   Protocol: raw data (JSON string)
    #
    def process_raw_package(self, pack: bytes) -> bytes:
        # skip leading empty packages
        pack = pack.lstrip()
        if len(pack) == 0:
            # NOOP: heartbeat package
            self.info('respond <heartbeats>: %s' % pack)
            self.send(b'\n')
            return b''
        # check whether contain incomplete message
        pos = pack.rfind(b'\n')
        if pos < 0:
            # partially package? keep it for next loop
            return pack
        # maybe more than one message in a time
        res = self.received_package(pack[:pos])
        self.send(res + b'\n')
        # return the remaining incomplete package
        return pack[pos+1:]

    def push_raw_data(self, body: bytes) -> bool:
        data = body + b'\n'
        # self.info("Push Raw Data")
        return self.send(data=data)

    def push_message(self, msg: ReliableMessage) -> bool:
        data = json.dumps(msg)
        body = data.encode('utf-8')
        return self.__push_data(body=body)

    #
    #   receive message(s)
    #
    def received_package(self, pack: bytes) -> Optional[bytes]:
        if pack.startswith(b'{'):
            # JsON in lines
            packages = pack.splitlines()
        else:
            packages = [pack]
        data = b''
        for pack in packages:
            try:
                res = self.messenger.process_package(data=pack)
                if res is not None:
                    data = res + b'\n'
            except Exception as error:
                self.error('parse message failed: %s' % error)
                # from dimsdk import TextContent
                # return TextContent.new(text='parse message failed: %s' % error)
        # station MUST respond something to client request
        if len(data) > 0:
            data = data[:-1]  # remove last '\n'
        return data

    #
    #   Socket IO
    #
    @property
    def is_closed(self) -> bool:
        return getattr(self.request, '_closed', False)

    def receive(self, data: bytes=b'') -> bytes:
        while not self.is_closed:
            part = self.request.recv(1024)
            if part is None:
                self.error('failed to receive data: %s %s' % (self.remote_user, self.client_address))
                break
            data += part
            if len(part) < 1024:
                break
        return data

    def send(self, data: bytes) -> bool:
        length = len(data)
        count = 0
        # self.info('Begin to send data %d length' % length)
        while count < length and not self.is_closed:
            self.request.settimeout(20)  # socket timeout for sending data
            count = self.request.send(data)
            self.request.settimeout(self.timeout)
            if count == 0:
                self.error('failed to send data: %s %s' % (self.remote_user, self.client_address))
                self.error('remaining data (%d): %s' % (len(data), data))
                return False
            if count == len(data):
                # all data sent
                # self.info('Send data success')
                return True
            data = data[count:]
            length = len(data)
            count = 0

    #
    #   MessengerDelegate
    #
    def send_package(self, data: bytes, handler: CompletionHandler) -> bool:
        if self.__push_data(body=data):
            if handler is not None:
                handler.success()
            return True
        else:
            if handler is not None:
                error = IOError('MessengerDelegate error: failed to send data package')
                handler.failed(error=error)
            return False

    def upload_data(self, data: bytes, msg: InstantMessage) -> str:
        # upload encrypted file data
        pass

    def download_data(self, url: str, msg: InstantMessage) -> Optional[bytes]:
        # download encrypted file data
        pass

    #
    #   HandshakeDelegate (Server)
    #
    def handshake_accepted(self, session: Session):
        sender = session.identifier
        session_key = session.session_key
        client_address = session.client_address
        user = g_facebook.user(identifier=sender)
        self.messenger.remote_user = user
        self.info('handshake accepted %s %s %s, %s' % (user.name, client_address, sender, session_key))

        # write test file
        path = self.get_temp_file_path(self.client_address)
        with open(path, 'w') as file:
            file.write("handshake accepted, %s" % sender)

        g_monitor.report(message='User %s logged in %s %s' % (user.name, client_address, sender))
        if user.identifier.type == NetworkID.Station:
            g_dispatcher.add_neighbor(station=user)
        # add the new guest for checking offline messages
        g_receptionist.add_guest(identifier=sender)<|MERGE_RESOLUTION|>--- conflicted
+++ resolved
@@ -69,11 +69,7 @@
         super().__init__(request=request, client_address=client_address, server=server)
 
     def __del__(self):
-<<<<<<< HEAD
         self.info('request handler deleted: %s' % str(self.client_address))
-=======
-        Log.info('request handler deleted: %s' % str(self.client_address))
->>>>>>> 832d7fc4
 
     def info(self, msg: str):
         current_user_name = "Anonymous"
